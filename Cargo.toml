[workspace]
resolver = "2"
members = [
    "crates/ecolor",
    "crates/egui_demo_app",
    "crates/egui_demo_lib",
    "crates/egui_extras",
    "crates/egui_glow",
    "crates/egui-wgpu",
    "crates/egui-winit",
    "crates/egui",
    "crates/emath",
    "crates/epaint",

    "examples/*",
    "tests/*",

    "xtask",
]

[workspace.package]
edition = "2021"
license = "MIT OR Apache-2.0"
rust-version = "1.76"
version = "0.28.1"


[profile.release]
# lto = true # VERY slightly smaller wasm
# opt-level = 's' # 10-20% smaller wasm compared to `opt-level = 3`
# opt-level = 1 # very slow and big wasm. Don't do this.
opt-level = 2 # fast and small wasm, basically same as `opt-level = 's'`
# opt-level = 3 # unnecessarily large wasm for no performance gain

# debug = true # include debug symbols, useful when profiling wasm

panic = "abort" # This leads to better optimizations and smaller binaries (and is the default in Wasm anyways).


[profile.dev]
# Can't leave this on by default, because it breaks the Windows build. Related: https://github.com/rust-lang/cargo/issues/4897
# split-debuginfo = "unpacked" # faster debug builds on mac
# opt-level = 1                # Make debug builds run faster

# panic = "abort" leads to better optimizations and smaller binaries (and is the default in Wasm anyways),
# but it also means backtraces don't work with the `backtrace` library (https://github.com/rust-lang/backtrace-rs/issues/397).
# egui has a feature where if you hold down all modifiers keys on your keyboard and hover any UI widget,
# you will see the backtrace to that widget, and we don't want to break that feature in dev builds.

[profile.dev.package."*"]
# Optimize all dependencies even in debug builds (does not affect workspace packages):
opt-level = 2


[workspace.dependencies]
emath = { version = "0.28.1", path = "crates/emath", default-features = false }
ecolor = { version = "0.28.1", path = "crates/ecolor", default-features = false }
epaint = { version = "0.28.1", path = "crates/epaint", default-features = false }
egui = { version = "0.28.1", path = "crates/egui", default-features = false }
egui-winit = { version = "0.28.1", path = "crates/egui-winit", default-features = false }
egui_extras = { version = "0.28.1", path = "crates/egui_extras", default-features = false }
egui-wgpu = { version = "0.28.1", path = "crates/egui-wgpu", default-features = false }
egui_demo_lib = { version = "0.28.1", path = "crates/egui_demo_lib", default-features = false }
egui_glow = { version = "0.28.1", path = "crates/egui_glow", default-features = false }
eframe = { version = "0.28.1", path = "crates/eframe", default-features = false }

ahash = { version = "0.8.11", default-features = false, features = [
    "no-rng", # we don't need DOS-protection, so we let users opt-in to it instead
    "std",
] }
backtrace = "0.3"
bytemuck = "1.7.2"
criterion = { version = "0.5.1", default-features = false }
document-features = " 0.2.8"
glow = "0.13"
glutin = "0.32.0"
glutin-winit = "0.5.0"
image = { version = "0.25", default-features = false }
log = { version = "0.4", features = ["std"] }
nohash-hasher = "0.2"
parking_lot = "0.12"
puffin = "0.19"
puffin_http = "0.16"
ron = "0.8"
raw-window-handle = "0.6.0"
serde = { version = "1", features = ["derive"] }
thiserror = "1.0.37"
web-time = "0.2" # Timekeeping for native and web
wasm-bindgen = "0.2"
wasm-bindgen-futures = "0.4"
web-sys = "0.3.58"
<<<<<<< HEAD
wgpu = { version = "0.20.1", default-features = false, features = [
=======
wgpu = { version = "22.0.0", default-features = false, features = [
>>>>>>> 56df31ab
    # Make the renderer `Sync` even on wasm32, because it makes the code simpler:
    "fragile-send-sync-non-atomic-wasm",
] }

# Version 0.30.1 and up unfortunately crash on macOS, due to https://github.com/rust-windowing/winit/pull/3684
winit = { version = "=0.30.0", default-features = false }

[workspace.lints.rust]
unsafe_code = "deny"

elided_lifetimes_in_paths = "warn"
future_incompatible = "warn"
nonstandard_style = "warn"
rust_2018_idioms = "warn"
rust_2021_prelude_collisions = "warn"
semicolon_in_expressions_from_macros = "warn"
trivial_numeric_casts = "warn"
unsafe_op_in_unsafe_fn = "warn"               # `unsafe_op_in_unsafe_fn` may become the default in future Rust versions: https://github.com/rust-lang/rust/issues/71668
unused_extern_crates = "warn"
unused_import_braces = "warn"
unused_lifetimes = "warn"

trivial_casts = "allow"
unused_qualifications = "allow"

[workspace.lints.rustdoc]
all = "warn"
missing_crate_level_docs = "warn"

# See also clippy.toml
[workspace.lints.clippy]
as_ptr_cast_mut = "warn"
await_holding_lock = "warn"
bool_to_int_with_if = "warn"
char_lit_as_u8 = "warn"
checked_conversions = "warn"
clear_with_drain = "warn"
cloned_instead_of_copied = "warn"
dbg_macro = "warn"
debug_assert_with_mut_call = "warn"
derive_partial_eq_without_eq = "warn"
disallowed_macros = "warn"                  # See clippy.toml
disallowed_methods = "warn"                 # See clippy.toml
disallowed_names = "warn"                   # See clippy.toml
disallowed_script_idents = "warn"           # See clippy.toml
disallowed_types = "warn"                   # See clippy.toml
doc_link_with_quotes = "warn"
doc_markdown = "warn"
empty_enum = "warn"
enum_glob_use = "warn"
equatable_if_let = "warn"
exit = "warn"
expl_impl_clone_on_copy = "warn"
explicit_deref_methods = "warn"
explicit_into_iter_loop = "warn"
explicit_iter_loop = "warn"
fallible_impl_from = "warn"
filter_map_next = "warn"
flat_map_option = "warn"
float_cmp_const = "warn"
fn_params_excessive_bools = "warn"
fn_to_numeric_cast_any = "warn"
from_iter_instead_of_collect = "warn"
get_unwrap = "warn"
if_let_mutex = "warn"
implicit_clone = "warn"
implied_bounds_in_impls = "warn"
imprecise_flops = "warn"
index_refutable_slice = "warn"
inefficient_to_string = "warn"
infinite_loop = "warn"
into_iter_without_iter = "warn"
invalid_upcast_comparisons = "warn"
iter_not_returning_iterator = "warn"
iter_on_empty_collections = "warn"
iter_on_single_items = "warn"
iter_without_into_iter = "warn"
large_digit_groups = "warn"
large_include_file = "warn"
large_stack_arrays = "warn"
large_stack_frames = "warn"
large_types_passed_by_value = "warn"
let_unit_value = "warn"
linkedlist = "warn"
lossy_float_literal = "warn"
macro_use_imports = "warn"
manual_assert = "warn"
manual_clamp = "warn"
manual_instant_elapsed = "warn"
manual_let_else = "warn"
manual_ok_or = "warn"
manual_string_new = "warn"
map_err_ignore = "warn"
map_flatten = "warn"
map_unwrap_or = "warn"
match_bool = "warn"
match_on_vec_items = "warn"
match_same_arms = "warn"
match_wild_err_arm = "warn"
match_wildcard_for_single_variants = "warn"
mem_forget = "warn"
mismatched_target_os = "warn"
mismatching_type_param_order = "warn"
missing_enforced_import_renames = "warn"
missing_errors_doc = "warn"
missing_safety_doc = "warn"
mut_mut = "warn"
mutex_integer = "warn"
needless_borrow = "warn"
needless_continue = "warn"
needless_for_each = "warn"
needless_pass_by_ref_mut = "warn"
needless_pass_by_value = "warn"
negative_feature_names = "warn"
nonstandard_macro_braces = "warn"
option_option = "warn"
path_buf_push_overwrite = "warn"
ptr_as_ptr = "warn"
ptr_cast_constness = "warn"
pub_without_shorthand = "warn"
rc_mutex = "warn"
readonly_write_lock = "warn"
redundant_type_annotations = "warn"
ref_option_ref = "warn"
ref_patterns = "warn"
rest_pat_in_fully_bound_structs = "warn"
same_functions_in_if_condition = "warn"
semicolon_if_nothing_returned = "warn"
single_match_else = "warn"
str_to_string = "warn"
string_add = "warn"
string_add_assign = "warn"
string_lit_as_bytes = "warn"
string_lit_chars_any = "warn"
string_to_string = "warn"
suspicious_command_arg_space = "warn"
suspicious_xor_used_as_pow = "warn"
todo = "warn"
trailing_empty_array = "warn"
trait_duplication_in_bounds = "warn"
tuple_array_conversions = "warn"
unchecked_duration_subtraction = "warn"
undocumented_unsafe_blocks = "warn"
unimplemented = "warn"
uninhabited_references = "warn"
uninlined_format_args = "warn"
unnecessary_box_returns = "warn"
unnecessary_safety_doc = "warn"
unnecessary_struct_initialization = "warn"
unnecessary_wraps = "warn"
unnested_or_patterns = "warn"
unused_peekable = "warn"
unused_rounding = "warn"
unused_self = "warn"
use_self = "warn"
useless_transmute = "warn"
verbose_file_reads = "warn"
wildcard_dependencies = "warn"
zero_sized_map_values = "warn"

# TODO(emilk): enable more of these lints:
iter_over_hash_type = "allow"
let_underscore_untyped = "allow"
missing_assert_message = "allow"
print_stderr = "allow"                # TODO(emilk): use `log` crate instead
should_panic_without_expect = "allow"
too_many_lines = "allow"
unwrap_used = "allow"                 # TODO(emilk): We really wanna warn on this one

manual_range_contains = "allow"       # this one is just worse imho
self_named_module_files = "allow"     # Disabled waiting on https://github.com/rust-lang/rust-clippy/issues/9602
significant_drop_tightening = "allow" # Too many false positives
wildcard_imports = "allow"            # we do this a lot in egui<|MERGE_RESOLUTION|>--- conflicted
+++ resolved
@@ -89,11 +89,7 @@
 wasm-bindgen = "0.2"
 wasm-bindgen-futures = "0.4"
 web-sys = "0.3.58"
-<<<<<<< HEAD
-wgpu = { version = "0.20.1", default-features = false, features = [
-=======
 wgpu = { version = "22.0.0", default-features = false, features = [
->>>>>>> 56df31ab
     # Make the renderer `Sync` even on wasm32, because it makes the code simpler:
     "fragile-send-sync-non-atomic-wasm",
 ] }
